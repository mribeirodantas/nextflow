/*
 * Copyright (c) 2013-2014, Centre for Genomic Regulation (CRG).
 * Copyright (c) 2013-2014, Paolo Di Tommaso and the respective authors.
 *
 *   This file is part of 'Nextflow'.
 *
 *   Nextflow is free software: you can redistribute it and/or modify
 *   it under the terms of the GNU General Public License as published by
 *   the Free Software Foundation, either version 3 of the License, or
 *   (at your option) any later version.
 *
 *   Nextflow is distributed in the hope that it will be useful,
 *   but WITHOUT ANY WARRANTY; without even the implied warranty of
 *   MERCHANTABILITY or FITNESS FOR A PARTICULAR PURPOSE.  See the
 *   GNU General Public License for more details.
 *
 *   You should have received a copy of the GNU General Public License
 *   along with Nextflow.  If not, see <http://www.gnu.org/licenses/>.
 */

package nextflow
import static java.nio.file.StandardWatchEventKinds.ENTRY_CREATE
import static java.nio.file.StandardWatchEventKinds.ENTRY_DELETE
import static java.nio.file.StandardWatchEventKinds.ENTRY_MODIFY
import static java.nio.file.StandardWatchEventKinds.OVERFLOW

import java.nio.file.FileVisitOption
import java.nio.file.FileVisitResult
import java.nio.file.Files
import java.nio.file.Path
import java.nio.file.SimpleFileVisitor
import java.nio.file.WatchEvent
import java.nio.file.WatchKey
import java.nio.file.WatchService
import java.nio.file.attribute.BasicFileAttributes
import java.util.regex.Pattern

import groovy.transform.PackageScope
import groovy.util.logging.Slf4j
import groovyx.gpars.dataflow.DataflowChannel
import groovyx.gpars.dataflow.DataflowQueue
import groovyx.gpars.dataflow.DataflowVariable
import groovyx.gpars.dataflow.operator.ControlMessage
import groovyx.gpars.dataflow.operator.PoisonPill
import nextflow.util.CheckHelper
import nextflow.util.Duration
import nextflow.file.FileHelper
import org.codehaus.groovy.runtime.NullObject
/**
 * Channel factory object
 *
 * @author Paolo Di Tommaso <paolo.ditommaso@gmail.com>
 */
@Slf4j
class Channel {

<<<<<<< HEAD
    private static final Logger log = LoggerFactory.getLogger(Channel)
=======
    private static final Pattern GLOB_FILE_BRACKETS = Pattern.compile(/(.*)(\{.+,.+\})(.*)/)
>>>>>>> 5572dd87

    static ControlMessage STOP = PoisonPill.getInstance()

    static NullObject VOID = NullObject.getNullObject()

    /**
     * Create an empty channel
     *
     * @return
     */
    static <T> DataflowChannel<T> create() { new DataflowQueue() }

    /**
     * Creates a channel sending the items in the collection over it
     *
     * @param items
     * @return
     */
    static <T> DataflowChannel<T> from( Collection<T> items ) { Nextflow.channel(items) }

    /**
     * Creates a channel sending the items in the collection over it
     *
     * @param items
     * @return
     */

    static <T> DataflowChannel<T> from( T... items ) { Nextflow.<T>channel(items) }

    /**
     * Convert an object into a *channel* variable that emits that object
     *
     * @param obj
     * @return
     */
    static <T> DataflowChannel<T> just( T obj = null ) {

        def result = new DataflowVariable<T>()
        if( obj != null ) result.bind(obj)

        return result

    }

    /**
     * Creates a channel emitting a sequence of integers spaced by a given time interval
     *
     * @param duration
     * @return
     */
    static DataflowChannel interval(String duration) {

        interval( duration, { index -> index })

    }

    /**
     * Creates a channel emitting a sequence of value given by the closure and spaced by a given time interval.
     *
     * To stop the interval return the special value {@code #STOP}
     *
     * @param duration
     * @return
     */

    static DataflowChannel interval(String duration, Closure closure ) {

        def millis = Duration.of(duration).toMillis()
        def timer = new Timer()
        def channel = create()
        long index = 0

        def task = {
            def value = closure.call(index++)
            channel << value
            if( value == STOP ) {
                timer.cancel()
            }
        }

        timer.schedule( task as TimerTask, millis )

        return channel
    }

    static DataflowChannel<Path> fromPath( Map options = null, filePattern ) {

        assert filePattern

        if( filePattern instanceof Pattern )
            fromPath(options, filePattern)

        else
            fromPath(options, filePattern.toString())
    }

    static DataflowChannel<Path> fromPath( Map options = null, Pattern filePattern ) {
        assert filePattern
        // split the folder and the pattern
        def ( String folder, String pattern ) = getFolderAndPattern(filePattern.toString())
        pathImpl( 'regex', folder, pattern, options )
    }


    static DataflowChannel<Path> fromPath( Map options = null, String filePattern ) {

        assert filePattern

        if( !FileHelper.isGlobPattern(filePattern)) {
            return from( filePattern as Path )
        }

        // split the folder and the pattern
        def ( String folder, String pattern ) = getFolderAndPattern(filePattern)

        pathImpl('glob', folder, pattern, options )
    }

    @Deprecated
    static DataflowChannel<Path> path(Map options = null, filePattern ) {
        log.warn "Operator 'path' has been deprecated -- Use operator 'fromPath' instead"
        fromPath(options,filePattern)
    }

    @Deprecated
    static DataflowChannel<Path> path(Map options = null, Pattern filePattern ) {
        log.warn "Operator 'path' has been deprecated -- Use operator 'fromPath' instead"
        fromPath(options,filePattern)
    }

    @Deprecated
    static DataflowChannel<Path> path(Map options = null, String filePattern ) {
        log.warn "Operator 'path' has been deprecated -- Use operator 'fromPath' instead"
        fromPath(options,filePattern)
    }

    /*
     * valid parameters for fromPath operator
     */
    static private Map VALID_PATH_PARAMS = [
            type:['file','dir','any'],
            followLinks: [false, true],
            hidden: [false, true],
            maxDepth: null
            ]

    /**
     * Implement the logic for files matching
     *
     * @param syntax The "syntax" to match file names, either {@code regex} or {@code glob}
     * @param folder The parent folder
     * @param pattern The file name pattern
     * @param skipHidden Whenever skip the hidden files
     * @return A dataflow channel instance emitting the file matching the specified criteria
     */
    static private DataflowChannel<Path> pathImpl( String syntax, String folder, String pattern, Map options )  {
        assert syntax in ['regex','glob']
        log.debug "files for syntax: $syntax; folder: $folder; pattern: $pattern; options: ${options}"

        // verify that the 'type' parameter has a valid value
        CheckHelper.checkParamsMap( 'path', options, VALID_PATH_PARAMS )
        final type = options?.type ?: 'file'
        final walkOptions = options?.followLinks == false ? EnumSet.noneOf(FileVisitOption.class) : EnumSet.of(FileVisitOption.FOLLOW_LINKS)
        final int maxDepth = options?.maxDepth ? options.maxDepth as int : Integer.MAX_VALUE
        final includeHidden = options?.hidden as Boolean ?: pattern.startsWith('.')

        // now apply glob file search
        def path = folder as Path
        def rule = "$syntax:${folder}${pattern}"
        def matcher = FileHelper.getPathMatcherFor(rule, path.fileSystem)
        def channel = new DataflowQueue<Path>()
        boolean includeDir = type in ['dir','any']
        boolean includeFile = type in ['file','any']

        Thread.start {

            Files.walkFileTree(path, walkOptions, maxDepth, new SimpleFileVisitor<Path>() {

                @Override
                public FileVisitResult preVisitDirectory(Path dir, BasicFileAttributes attrs) throws IOException
                {
                    if (includeDir && matcher.matches(dir) && ( includeHidden || !Files.isHidden(dir) )) {
                        channel.bind(dir.toAbsolutePath())
                    }
                    return FileVisitResult.CONTINUE;
                }

                @Override
                public FileVisitResult visitFile(Path file, BasicFileAttributes attr) throws IOException {
                    if (includeFile && matcher.matches(file) && ( includeHidden || !Files.isHidden(file) ) && !Files.isDirectory(file)) {
                        channel.bind(file.toAbsolutePath())
                    }
                    return FileVisitResult.CONTINUE;
                }

                @Override
                public FileVisitResult visitFileFailed(Path file, IOException exc) throws IOException {
                    return FileVisitResult.CONTINUE;
                }
            })

            channel << STOP
        }

        return channel
    }

    @PackageScope
    static List<String> getFolderAndPattern( String filePattern ) {

        def scheme = null;
        int i = filePattern.indexOf('://')
        if( i != -1 ) {
            scheme = filePattern.substring(0, i+3)
            filePattern = filePattern.substring(i+3)
        }

        def folder
        def pattern
        def matcher
        int p = filePattern.indexOf('*')
        if( p != -1 ) {
            i = filePattern.substring(0,p).lastIndexOf('/')
        }
        else if( (matcher=FileHelper.GLOB_FILE_BRACKETS.matcher(filePattern)).matches() ) {
            def prefix = matcher.group(1)
            if( prefix ) {
                i = prefix.contains('/') ? prefix.lastIndexOf('/') : -1
            }
            else {
                i = matcher.start(2) -1
            }
        }
        else {
            i = filePattern.lastIndexOf('/')
        }

        if( i != -1 ) {
            folder = filePattern.substring(0,i+1)
            pattern = filePattern.substring(i+1)
        }
        else {
            folder = './'
            pattern = filePattern
        }

        if( scheme ) {
            folder = scheme + folder
        }

        return [ folder, pattern ]
    }



    static private DataflowChannel<Path> watchImpl( String syntax, String folder, String pattern, boolean skipHidden, String events ) {
        assert syntax in ['regex','glob']
        log.debug "Watch service for path: $folder; syntax: $syntax; pattern: $pattern; skipHidden: $skipHidden; events: $events"

        // now apply glob file search
        final result = create()
        final path = folder as Path
        if( !path.isDirectory() ) {
            log.warn "Cannot watch a not existing path: $path -- Make sure that path exists and it is a directory"
            result.bind(STOP)
            return result
        }

        final rule = "$syntax:${folder}${pattern}"
        final matcher = FileHelper.getPathMatcherFor(rule, path.fileSystem)
        final eventsToWatch = stringToWatchEvents(events)

        Thread.start {
            WatchService watcher = path.getFileSystem().newWatchService()
            path.register(watcher, eventsToWatch)

            while( true ) {
                // wait for key to be signaled
                try {
                    WatchKey key = watcher.take();

                    for (WatchEvent<?> event: key.pollEvents()) {
                        WatchEvent.Kind<?> kind = event.kind();

                        if( kind == OVERFLOW ) {
                            log.debug "Watcher on path > $path -- get a OVERFLOW event"
                            continue
                        }

                        // The filename is the context of the event.
                        Path fileName = (event as WatchEvent<Path>).context();
                        log.trace "Watcher path > $path -- event: $kind; fileName: $fileName"
                        Path target = path.resolve(fileName)

                        if (matcher.matches(target) && ( !skipHidden || !Files.isHidden(target) )) {
                            log.trace "File watcher: $target matching: $rule -- event: $kind"
                            result.bind(target.toAbsolutePath())
                        }

                    }

                    // Reset the key -- this step is critical if you want to
                    // receive further watch events.  If the key is no longer valid,
                    // the directory is inaccessible so exit the loop.
                    boolean valid = key.reset();
                    if (!valid) {
                        break;
                    }
                }
                catch (Exception e) {
                    log.debug "Exception while watching path: $path", e
                    return;
                }

            }
        }

        return result
    }


    /**
     * Watch the a folder for the specified events emitting the files that matches
     * the specified regular expression.
     *
     *
     * @param filePattern
     *          The file pattern to match e.g. /*.fasta/
     *
     * @param events
     *          The events to watch, a comma separated string of the following values:
     *          {@code create}, {@code modify}, {@code delete}
     *
     * @return  A dataflow channel that will emit the matching files
     *
     */
    static DataflowChannel<Path> watchPath( Pattern filePattern, String events = 'create' ) {
        assert filePattern
        // split the folder and the pattern
        def ( String folder, String pattern ) = getFolderAndPattern(filePattern.toString())
        watchImpl( 'regex', folder, pattern, false, events )
    }

    /**
     * Watch the a folder for the specified events emitting the files that matches
     * the specified {@code glob} pattern.
     *
     * @link http://docs.oracle.com/javase/tutorial/essential/io/fileOps.html#glob
     *
     * @param filePattern
     *          The file pattern to match e.g. /some/path/*.fasta
     *
     * @param events
     *          The events to watch, a comma separated string of the following values:
     *          {@code create}, {@code modify}, {@code delete}
     *
     * @return  A dataflow channel that will emit the matching files
     *
     */
    static DataflowChannel<Path> watchPath( String filePattern, String events = 'create' ) {
        def ( String folder, String pattern ) = getFolderAndPattern(filePattern)
        watchImpl('glob', folder, pattern, pattern.startsWith('*'), events)
    }



    static private EVENT_MAP = [
            'create':ENTRY_CREATE,
            'delete':ENTRY_DELETE,
            'modify':ENTRY_MODIFY
    ]

    /**
     * Converts a comma separated events string to the corresponding {@code WatchEvent.Kind} instances
     *
     * @param events the list of events to watch
     * @return
     */
    @PackageScope
    static WatchEvent.Kind<Path>[]  stringToWatchEvents(String events = null){
        def result = []
        if( !events )
            result << ENTRY_CREATE

        else {
            events.split(',').each {
                def ev = it.trim().toLowerCase()
                def val = EVENT_MAP[ev]
                if( !val )
                    throw new IllegalArgumentException("Invalid watch event: $it -- Valid values are: ${EVENT_MAP.keySet().join(', ')}")
                result << val
            }
        }

        result as WatchEvent.Kind<Path>[]

    }

}<|MERGE_RESOLUTION|>--- conflicted
+++ resolved
@@ -54,12 +54,6 @@
 @Slf4j
 class Channel {
 
-<<<<<<< HEAD
-    private static final Logger log = LoggerFactory.getLogger(Channel)
-=======
-    private static final Pattern GLOB_FILE_BRACKETS = Pattern.compile(/(.*)(\{.+,.+\})(.*)/)
->>>>>>> 5572dd87
-
     static ControlMessage STOP = PoisonPill.getInstance()
 
     static NullObject VOID = NullObject.getNullObject()
